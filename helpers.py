--- conflicted
+++ resolved
@@ -115,18 +115,12 @@
 
         if os.path.isfile(file_path):
             self.dataframe = PickleHelper.pickle_load(self.filename).obj
-<<<<<<< HEAD
-            self.dataframe.info() #FIXME: testing
-=======
->>>>>>> 85865440
+
             self.tickers = self.dataframe.columns.tolist()
         else:
             self.tickers = self.get_stockex_tickers()
             self.dataframe = self.loaded_df()
-<<<<<<< HEAD
-            self.dataframe.info()
-=======
->>>>>>> 85865440
+
 
         return None
 
@@ -199,16 +193,9 @@
                     self.dataframe.drop(ticker, axis=1, inplace=True)
 
         self.dataframe.ffill(axis=1, inplace=True) 
-<<<<<<< HEAD
-        #fml this doesn't work if i have consecutive days
-        self.dataframe = self.dataframe.drop(index=[876, 958, 1031, 1032]) #FIXME: workin on it 
 
         PickleHelper(obj=self.dataframe).pickle_dump(filename='cleaned_nasdaq_dataframe')
 
-=======
-        PickleHelper(obj=self.dataframe).pickle_dump(filename='cleaned_nasdaq_dataframe')
-
->>>>>>> 85865440
 def xtrain_ytrain(adj_close_stocks_dataframe):
     """
     Splits the DataFrame into training and testing sets, normalizes the data, and prepares it for LSTM model training.
