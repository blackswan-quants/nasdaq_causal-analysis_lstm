--- conflicted
+++ resolved
@@ -20,139 +20,6 @@
 
 history = History()  # Ignore, it helps with model_data function
 
-<<<<<<< HEAD
-# file saving with pickling
-
-
-def pickle_dump(obj, filename):
-    """
-    Serialize the given object and save it to a file using pickle.
-
-    Parameters:
-    obj:
-        anything, dataset or ML model
-    filename: str
-        The name of the file to which the object will be saved. If the filename
-        does not end with ".pkl", it will be appended automatically.
-
-    Returns:
-    None
-    """
-    # Check if filename ends with ".pkl", if not add it
-    if not re.search("^.*\.pkl$", filename):
-        filename += ".pkl"
-
-    file_path = "./pickle_files/" + filename
-    with open(file_path, "wb") as f:
-        pickle.dump(obj, f)
-
-
-def pickle_load(filename):
-    """
-    Load a serialized object from a file using pickle.
-
-    Parameters:
-    filename: str
-        The name of the file from which the object will be loaded. If the filename
-        does not end with ".pkl", it will be appended automatically.
-
-    Returns:
-    obj: any Python object
-        The deserialized object loaded from the file.
-    """
-    if not re.search("^.*\.pkl$", filename):
-        filename += ".pkl"
-
-    file_path = "./pickle_files/" + filename
-
-    try:
-        with open(file_path, "rb") as f:
-            obj = pickle.load(f)
-        return obj
-    except FileNotFoundError:
-        print("This file " + file_path + " does not exists")
-        return None
-
-
-def load_dataframe(years, filename, link, interval):
-    """
-    Load a DataFrame of stock prices from a pickle file if it exists, otherwise create a new DataFrame.
-
-    Parameters:
-    years: list
-        A list of years for which the stock prices are required.
-    filename: str
-        The name of the file containing the serialized DataFrame. If the filename
-        does not end with ".pkl", it will be appended automatically.
-
-    Returns:
-    stock_prices: DataFrame
-        A DataFrame containing stock prices for the given years.
-    tickers: list
-        A list of tickers representing the stocks in the DataFrame.
-    """
-    if not re.search("^.*\.pkl$", filename):
-        filename += ".pkl"
-
-    file_path = "./pickle_files/" + filename
-
-    if os.path.isfile(file_path):
-        stock_prices = pickle_load(filename)
-        tickers = stock_prices.columns.tolist()
-    else:
-        tickers = get_stockex_tickers(link=link)
-        stock_prices = loaded_stocks_prices(
-            years=years, tickers=tickers, interval=interval)
-
-    return stock_prices, tickers
-
-
-def get_stockex_tickers(link):
-    """
-    Retrieves ticker(tickers from a Wikipedia page containing stock exchange information.
-
-    Parameters:
-        link (str): Link to the Wikipedia page containing stock exchange information.
-
-    Returns:
-        List[str]: List of ticker(tickers.
-    """
-    tables = pd.read_html(link)
-    stocks_prices = tables[4]
-    stocks_prices.drop(['Company', 'GICS Sector', 'GICS Sub-Industry'],
-            axis=1, inplace=True)
-    tickers = stocks_prices['Ticker'].values.tolist()
-    return tickers
-
-
-def loaded_stocks_prices(years, tickers, interval):
-    """
-    Downloads stock price data for the specified number of years and tickers using yfinance.
-    Returns a pandas DataFrame and pickles the data.
-
-    Parameters:
-        years (int): Number of years of historical data to load.
-        tickers (List[str]): List of ticker(tickers.
-        interval (str): Time frequency of historical data to load with format: ('1m', '2m', '5m', '15m', '30m', '60m', '90m', '1h', '1d', '5d', '1W', '1M' or '1Q').
-
-    Returns:
-        pandas.DataFrame: DataFrame containing downloaded stock price data.
-    """
-    stocks_dict = {}
-    time_window = 365 * years
-    start_date = dt.date.today() - dt.timedelta(time_window)
-    end_date = dt.date.today()
-    for i, ticker in enumerate(tickers):
-        print('Getting {} ({}/{})'.format(ticker, i, len(tickers)))
-        prices = obb.equity.price.historical(ticker, start_date=start_date, end_date=end_date, provider="yfinance", interval=interval) #FIXME: method doesn't exist?
-        stocks_dict[ticker] = prices['close'] #FIXME: obb object not subscriptable
-
-    stocks_prices = pd.DataFrame.from_dict(stocks_dict)
-    return stocks_prices
-
-# cleaning dataframe
-
-=======
 class PickleHelper:
     def __init__(self, obj):
         self.obj = obj
@@ -204,7 +71,6 @@
         except FileNotFoundError:
             print("This file " + file_path + " does not exists")
             return None
->>>>>>> ac651f25
 
 def hashing_and_splitting(adj_close_stocks_prices):
     """
@@ -252,42 +118,7 @@
             self.tickers = self.get_stockex_tickers()
             self.prices = self.loaded_df()
 
-<<<<<<< HEAD
-def clean_stocks_prices(percentage, tickers, stocks_prices):
-    """
-    Cleans the DataFrame by dropping stocks with NaN values exceeding the given percentage threshold.
-    The cleaned DataFrame is pickled after the operation.
-
-    Parameters:
-    percentage : float
-        Percentage threshold for NaN values. If greater than 1, it's interpreted as a percentage (e.g., 5 for 5%).
-    tickers : List[str]
-        List of ticker(tickers.
-    stocks_prices : pandas.DataFrame
-        DataFrame containing stock prices.
-
-    Returns:
-    pandas.DataFrame
-        Cleaned DataFrame with NaN values exceeding the threshold removed.
-    """
-    if percentage > 1:
-        percentage = percentage / 100
-
-    for ticker in tickers:
-        nan_values = stocks_prices[ticker].isnull().values.any()
-        if nan_values:
-            count_nan = stocks_prices[ticker].isnull().sum()
-            if count_nan > (len(stocks_prices) * percentage):
-                stocks_prices.drop(ticker, axis=1, inplace=True)
-
-    stocks_prices.ffill(inplace=True)
-    pickle_dump(obj=stocks_prices, filename='cleaned_nasdaq_dataframe')
-    return stocks_prices
-
-# machine learning algorithms
-=======
         return None
->>>>>>> ac651f25
 
     def get_stockex_tickers(self):
         """
@@ -411,29 +242,10 @@
     model.add(Dropout(0.2))
     model.add(LSTM(units=60, activation='relu', return_sequences=True))
     model.add
-        
-
-class CorrelationAnalysis:
-    def __init__(self, prices, tickers, start_datetime, end_datetime):
-        self.prices = prices
-        self.tickers = tickers 
-        self.start_datetime = start_datetime
-        self.end_datetime = end_datetime
-        self.df = None # use corr_df() output to initialize
-
-    def plot_corr_matrix(self):
-        norm = matplotlib.colors.Normalize(-1, 1)
-        colors = [[norm(-1), "red"],
-                  [norm(-0.93), "lightgrey"],
-                  [norm(0.93), "lightgrey"],
-                  [norm(1), "green"]]
-        cmap = matplotlib.colors.LinearSegmentedColormap.from_list("", colors)
-        plt.figure(figsize=(40, 20))
-        seaborn.heatmap(self.df, annot=True, cmap=cmap)
-        plt.show()
-        
-
-<<<<<<< HEAD
+
+# correlation study
+
+
 def plot_corr_matrix(dataframe):
     """
     Plot the correlation matrix heatmap for a given DataFrame.
@@ -453,24 +265,8 @@
     plt.figure(figsize=(40, 20))
     seaborn.heatmap(dataframe, annot=True, cmap=cmap)
     plt.show()
-=======
-    # datetime format '2024-02-15 09:30:00'
-    def get_correlated_stocks(self):
-        corr_df = self.prices.loc[self.start_datetime:self.end_datetime].corr(method='pearson')
-        corr_true_or_false = corr_df.abs().ge(0.92)
-        corr_dict = {}
-
-        for ticker in self.tickers:
-            df = corr_true_or_false.loc[corr_true_or_false[ticker] == True]
-            x = list(df.index)
-            x.remove(ticker)
-            corr_dict[ticker] = x
->>>>>>> ac651f25
-
-            if len(corr_dict[ticker]) == 0:
-                del corr_dict[ticker]
-
-<<<<<<< HEAD
+
+
 def get_correlated_stocks(stocks_prices, tickers):
     """
     Get correlated stocks based on the correlation matrix of their prices within a given time period.
@@ -535,18 +331,4 @@
     
     pickle_dump(max_pair, 'df_maxcorr_pair')
     
-    return max_pair
-=======
-        return corr_dict, list(corr_dict.keys())
-
-    def corr_df(self, corr_stocks_dict, corr_stocks_list):
-        corr_stocks_df = pd.DataFrame()
-
-        for ticker in self.tickers:
-            if ticker in corr_stocks_list:
-                corr_stocks_df[ticker] = self.prices[ticker]
-
-        PickleHelper(obj=corr_stocks_df).pickle_dump(filename='correlatedstocks')
-
-        return corr_stocks_df
->>>>>>> ac651f25
+    return max_pair